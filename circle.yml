--- conflicted
+++ resolved
@@ -24,13 +24,9 @@
 
 test:
   override:
-<<<<<<< HEAD
     - cd ${GOPATH}/src/github.com/tigera/libcalico-go && ./run-uts
-=======
-    - cd ${HOME}/.go_project/src/github.com/tigera/libcalico-go && ./run-uts
-    - cd ${HOME}/.go_project/src/github.com/tigera/libcalico-go && make bin/calicoctl
+    - cd ${GOPATH}/src/github.com/tigera/libcalico-go && make bin/calicoctl
 
 general:
   artifacts:
-    - "bin"
->>>>>>> 1b6b12e3
+    - "${GOPATH}/src/github.com/tigera/libcalico-go/bin"